--- conflicted
+++ resolved
@@ -178,13 +178,8 @@
             }
             StandardProcedure::ProofOfReserve => {
                 push_stack!(self, 0u8);
-<<<<<<< HEAD
                 // TODO #64: Implement bitcoin script lock validation (currently
                 //      none)
-=======
-                // TODO: Implement bitcoin script lock validation (currently
-                //       none)
->>>>>>> c181be9e
             }
             StandardProcedure::IdentityTransfer => {
                 push_stack!(self, 0u8);
